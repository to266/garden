--- conflicted
+++ resolved
@@ -191,11 +191,8 @@
         force: true,
         forceBuild: false,
         devModeServiceNames: [],
-<<<<<<< HEAD
-=======
-        hotReloadServiceNames: [],
-        localModeServiceNames: [],
->>>>>>> 0f42478b
+
+        localModeServiceNames: [],
       })
 
       const key = testTask.getKey()
@@ -259,11 +256,8 @@
         force: true,
         forceBuild: false,
         devModeServiceNames: [],
-<<<<<<< HEAD
-=======
-        hotReloadServiceNames: [],
-        localModeServiceNames: [],
->>>>>>> 0f42478b
+
+        localModeServiceNames: [],
       })
 
       const key = testTask.getKey()
@@ -322,11 +316,8 @@
         force: true,
         forceBuild: false,
         devModeServiceNames: [],
-<<<<<<< HEAD
-=======
-        hotReloadServiceNames: [],
-        localModeServiceNames: [],
->>>>>>> 0f42478b
+
+        localModeServiceNames: [],
       })
 
       const key = testTask.getKey()
@@ -379,11 +370,8 @@
         force: true,
         forceBuild: false,
         devModeServiceNames: [],
-<<<<<<< HEAD
-=======
-        hotReloadServiceNames: [],
-        localModeServiceNames: [],
->>>>>>> 0f42478b
+
+        localModeServiceNames: [],
       })
 
       const key = testTask.getKey()
@@ -426,11 +414,8 @@
         force: true,
         forceBuild: false,
         devModeServiceNames: [],
-<<<<<<< HEAD
-=======
-        hotReloadServiceNames: [],
-        localModeServiceNames: [],
->>>>>>> 0f42478b
+
+        localModeServiceNames: [],
       })
 
       const key = testTask.getKey()
@@ -476,11 +461,8 @@
         force: true,
         forceBuild: false,
         devModeServiceNames: [],
-<<<<<<< HEAD
-=======
-        hotReloadServiceNames: [],
-        localModeServiceNames: [],
->>>>>>> 0f42478b
+
+        localModeServiceNames: [],
       })
 
       const key = testTask.getKey()
