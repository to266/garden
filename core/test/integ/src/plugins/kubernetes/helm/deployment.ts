/*
 * Copyright (C) 2018-2022 Garden Technologies, Inc. <info@garden.io>
 *
 * This Source Code Form is subject to the terms of the Mozilla Public
 * License, v. 2.0. If a copy of the MPL was not distributed with this
 * file, You can obtain one at http://mozilla.org/MPL/2.0/.
 */

import { expect } from "chai"

import { dataDir, makeTestGarden, TestGarden } from "../../../../../helpers"
import { deployHelmService } from "../../../../../../src/plugins/kubernetes/helm/deployment"
import { emptyRuntimeContext } from "../../../../../../src/runtime-context"
import { KubernetesPluginContext, KubernetesProvider } from "../../../../../../src/plugins/kubernetes/config"
import {
  gardenCloudAECPauseAnnotation,
  getReleaseStatus,
  getRenderedResources,
} from "../../../../../../src/plugins/kubernetes/helm/status"
import { getReleaseName } from "../../../../../../src/plugins/kubernetes/helm/common"
import { KubeApi } from "../../../../../../src/plugins/kubernetes/api"
import { buildHelmModules, getHelmLocalModeTestGarden, getHelmTestGarden } from "./common"
import { ConfigGraph } from "../../../../../../src/config-graph"
import { isWorkload } from "../../../../../../src/plugins/kubernetes/util"
import Bluebird from "bluebird"
import { CloudApi } from "../../../../../../src/cloud/api"
import { resolve } from "path"
import { getLogger } from "../../../../../../src/logger/logger"
import { LocalModeProcessRegistry } from "../../../../../../src/plugins/kubernetes/local-mode"

describe("deployHelmService in local-mode", () => {
  let garden: TestGarden
  let provider: KubernetesProvider
  let ctx: KubernetesPluginContext
  let graph: ConfigGraph

  before(async () => {
    garden = await getHelmLocalModeTestGarden()
    provider = <KubernetesProvider>await garden.resolveProvider(garden.log, "local-kubernetes")
    ctx = <KubernetesPluginContext>await garden.getPluginContext(provider)
    graph = await garden.getConfigGraph({ log: garden.log, emit: false })
    await buildHelmModules(garden, graph)
  })

  after(async () => {
    // shut down local app and tunnels to avoid retrying after redeploy
    LocalModeProcessRegistry.getInstance().shutdown()
    const actions = await garden.getActionRouter()
    await actions.deleteServices(graph, garden.log)
    if (garden) {
      await garden.close()
    }
  })

  it("should deploy a chart with localMode enabled", async () => {
    graph = await garden.getConfigGraph({ log: garden.log, emit: false })
    const service = graph.getService("backend")

    const releaseName = getReleaseName(service.module)
    await deployHelmService({
      ctx,
      log: garden.log,
      module: service.module,
      service,
      force: false,
      devMode: false,
      hotReload: false,
      localMode: true, // <-----
      runtimeContext: emptyRuntimeContext,
    })

    const status = await getReleaseStatus({
      ctx,
      module: service.module,
      service,
      releaseName,
      log: garden.log,
      devMode: false,
      hotReload: false,
      localMode: true, // <-----
    })

    expect(status.state).to.equal("ready")
    expect(status.localMode).to.be.true
    expect(status.devMode).to.be.false
    expect(status.detail["values"][".garden"]).to.eql({
      moduleName: "backend",
      projectName: garden.projectName,
      version: service.version,
      localMode: true,
    })
  })

  it("localMode should always take precedence over devMode", async () => {
    graph = await garden.getConfigGraph({ log: garden.log, emit: false })
    const service = graph.getService("backend")

    const releaseName = getReleaseName(service.module)
    await deployHelmService({
      ctx,
      log: garden.log,
      module: service.module,
      service,
      force: false,
      devMode: true, // <-----
      hotReload: false,
      localMode: true, // <-----
      runtimeContext: emptyRuntimeContext,
    })

    const status = await getReleaseStatus({
      ctx,
      module: service.module,
      service,
      releaseName,
      log: garden.log,
      devMode: false,
      hotReload: false,
      localMode: true, // <-----
    })

    expect(status.state).to.equal("ready")
    expect(status.localMode).to.be.true
    expect(status.devMode).to.be.false
    expect(status.detail["values"][".garden"]).to.eql({
      moduleName: "backend",
      projectName: garden.projectName,
      version: service.version,
      localMode: true,
    })
  })
})

describe("deployHelmService", () => {
  let garden: TestGarden
  let provider: KubernetesProvider
  let ctx: KubernetesPluginContext
  let graph: ConfigGraph

  before(async () => {
    garden = await getHelmTestGarden()
    provider = <KubernetesProvider>await garden.resolveProvider(garden.log, "local-kubernetes")
    ctx = <KubernetesPluginContext>await garden.getPluginContext(provider)
    graph = await garden.getConfigGraph({ log: garden.log, emit: false })
    await buildHelmModules(garden, graph)
  })

  after(async () => {
    const actions = await garden.getActionRouter()
    await actions.deleteServices(graph, garden.log)
    if (garden) {
      await garden.close()
    }
  })

  it("should deploy a chart", async () => {
    graph = await garden.getConfigGraph({ log: garden.log, emit: false })
    const service = graph.getService("api")

    const status = await deployHelmService({
      ctx,
      log: garden.log,
      module: service.module,
      service,
      force: false,
      devMode: false,

      localMode: false,
      runtimeContext: emptyRuntimeContext,
    })

    const releaseName = getReleaseName(service.module)
    const releaseStatus = await getReleaseStatus({
      ctx,
      module: service.module,
      service,
      releaseName,
      log: garden.log,
      devMode: false,
<<<<<<< HEAD
=======
      hotReload: false,
      localMode: false,
>>>>>>> a7722b58
    })

    expect(releaseStatus.state).to.equal("ready")
    expect(releaseStatus.detail["values"][".garden"]).to.eql({
      moduleName: "api",
      projectName: garden.projectName,
      version: service.version,
    })
    expect(status.namespaceStatuses).to.eql([
      {
        pluginName: "local-kubernetes",
        namespaceName: "helm-test-default",
        state: "ready",
      },
    ])
  })

<<<<<<< HEAD
=======
  it("should deploy a chart with hotReload enabled", async () => {
    graph = await garden.getConfigGraph({ log: garden.log, emit: false })
    const service = graph.getService("api")

    await deployHelmService({
      ctx,
      log: garden.log,
      module: service.module,
      service,
      force: false,
      devMode: false,
      hotReload: true, // <----
      localMode: false,
      runtimeContext: emptyRuntimeContext,
    })

    const releaseName = getReleaseName(service.module)
    const status = await getReleaseStatus({
      ctx,
      module: service.module,
      service,
      releaseName,
      log: garden.log,
      devMode: false,
      hotReload: true, // <----
      localMode: false,
    })

    expect(status.state).to.equal("ready")
    expect(status.detail["values"][".garden"]).to.eql({
      moduleName: "api",
      projectName: garden.projectName,
      version: service.version,
      hotReload: true, // <----
    })
  })

>>>>>>> a7722b58
  it("should deploy a chart with devMode enabled", async () => {
    graph = await garden.getConfigGraph({ log: garden.log, emit: false })
    const service = graph.getService("api")

    const releaseName = getReleaseName(service.module)
    await deployHelmService({
      ctx,
      log: garden.log,
      module: service.module,
      service,
      force: false,
      devMode: true, // <-----

      localMode: false,
      runtimeContext: emptyRuntimeContext,
    })

    const status = await getReleaseStatus({
      ctx,
      module: service.module,
      service,
      releaseName,
      log: garden.log,
      devMode: true, // <-----
<<<<<<< HEAD
=======
      hotReload: false,
      localMode: false,
>>>>>>> a7722b58
    })

    expect(status.state).to.equal("ready")
    expect(status.detail["values"][".garden"]).to.eql({
      moduleName: "api",
      projectName: garden.projectName,
      version: service.version,
      devMode: true,
    })
  })

  it("should deploy a chart with an alternate namespace set", async () => {
    graph = await garden.getConfigGraph({ log: garden.log, emit: false })
    const service = graph.getService("chart-with-namespace")

    const namespace = service.module.spec.namespace
    expect(namespace).to.equal(provider.config.namespace!.name + "-extra")

    await deployHelmService({
      ctx,
      log: garden.log,
      module: service.module,
      service,
      force: false,
      devMode: false,

      localMode: false,
      runtimeContext: emptyRuntimeContext,
    })

    const releaseName = getReleaseName(service.module)
    const status = await getReleaseStatus({
      ctx,
      module: service.module,
      service,
      releaseName,
      log: garden.log,
      devMode: false,
<<<<<<< HEAD
=======
      hotReload: false,
      localMode: false,
>>>>>>> a7722b58
    })

    expect(status.state).to.equal("ready")

    const api = await KubeApi.factory(garden.log, ctx, provider)

    // Namespace should exist
    await api.core.readNamespace(namespace)

    // Deployment should exist
    await api.apps.readNamespacedDeployment("chart-with-namespace", namespace)
  })

  it("should mark a chart that has been paused by Garden Cloud AEC as outdated", async () => {
    const fakeCloudApi = new CloudApi(getLogger().placeholder(), "https://test.cloud.garden.io", "project-id")
    const projectRoot = resolve(dataDir, "test-projects", "helm")
    const gardenWithCloudApi = await makeTestGarden(projectRoot, { cloudApi: fakeCloudApi, noCache: true })

    graph = await gardenWithCloudApi.getConfigGraph({ log: gardenWithCloudApi.log, emit: false })
    const providerWithApi = <KubernetesProvider>await garden.resolveProvider(gardenWithCloudApi.log, "local-kubernetes")
    const ctxWithCloudApi = <KubernetesPluginContext>await gardenWithCloudApi.getPluginContext(providerWithApi)

    const service = graph.getService("api")

    const status = await deployHelmService({
      ctx: ctxWithCloudApi,
      log: gardenWithCloudApi.log,
      module: service.module,
      service,
      force: false,
      devMode: false,

      localMode: false,
      runtimeContext: emptyRuntimeContext,
    })

    const releaseName = getReleaseName(service.module)
    const releaseStatus = await getReleaseStatus({
      ctx: ctxWithCloudApi,
      module: service.module,
      service,
      releaseName,
      log: gardenWithCloudApi.log,
      devMode: false,
<<<<<<< HEAD
=======
      hotReload: false,
      localMode: false,
>>>>>>> a7722b58
    })

    expect(releaseStatus.state).to.equal("ready")
    expect(releaseStatus.detail["values"][".garden"]).to.eql({
      moduleName: "api",
      projectName: gardenWithCloudApi.projectName,
      version: service.version,
    })
    expect(status.namespaceStatuses).to.eql([
      {
        pluginName: "local-kubernetes",
        namespaceName: "helm-test-default",
        state: "ready",
      },
    ])

    const api = await KubeApi.factory(gardenWithCloudApi.log, ctxWithCloudApi, ctxWithCloudApi.provider)
    const renderedResources = await getRenderedResources({
      ctx: ctxWithCloudApi,
      module: service.module,
      releaseName,
      log: gardenWithCloudApi.log,
    })
    const workloads = renderedResources.filter(
      (resource) => isWorkload(resource) && resource.metadata.name === "api-release"
    )
    const apiDeployment = (
      await Bluebird.all(
        workloads.map((workload) =>
          api.readBySpec({ log: gardenWithCloudApi.log, namespace: "helm-test-default", manifest: workload })
        )
      )
    )[0]
    const existingAnnotations = apiDeployment.metadata.annotations
    apiDeployment.metadata.annotations = {
      ...existingAnnotations,
      [gardenCloudAECPauseAnnotation]: "paused",
    }

    await api.apps.patchNamespacedDeployment(apiDeployment.metadata?.name, "helm-test-default", apiDeployment)

    const releaseStatusAfterScaleDown = await getReleaseStatus({
      ctx: ctxWithCloudApi,
      module: service.module,
      service,
      releaseName,
      log: gardenWithCloudApi.log,
      devMode: false,
<<<<<<< HEAD
=======
      hotReload: false,
      localMode: false,
>>>>>>> a7722b58
    })
    expect(releaseStatusAfterScaleDown.state).to.equal("outdated")
  })
})<|MERGE_RESOLUTION|>--- conflicted
+++ resolved
@@ -64,7 +64,6 @@
       service,
       force: false,
       devMode: false,
-      hotReload: false,
       localMode: true, // <-----
       runtimeContext: emptyRuntimeContext,
     })
@@ -76,7 +75,6 @@
       releaseName,
       log: garden.log,
       devMode: false,
-      hotReload: false,
       localMode: true, // <-----
     })
 
@@ -103,7 +101,6 @@
       service,
       force: false,
       devMode: true, // <-----
-      hotReload: false,
       localMode: true, // <-----
       runtimeContext: emptyRuntimeContext,
     })
@@ -115,7 +112,6 @@
       releaseName,
       log: garden.log,
       devMode: false,
-      hotReload: false,
       localMode: true, // <-----
     })
 
@@ -164,7 +160,6 @@
       service,
       force: false,
       devMode: false,
-
       localMode: false,
       runtimeContext: emptyRuntimeContext,
     })
@@ -177,11 +172,7 @@
       releaseName,
       log: garden.log,
       devMode: false,
-<<<<<<< HEAD
-=======
-      hotReload: false,
-      localMode: false,
->>>>>>> a7722b58
+      localMode: false,
     })
 
     expect(releaseStatus.state).to.equal("ready")
@@ -199,33 +190,29 @@
     ])
   })
 
-<<<<<<< HEAD
-=======
-  it("should deploy a chart with hotReload enabled", async () => {
+  it("should deploy a chart with devMode enabled", async () => {
     graph = await garden.getConfigGraph({ log: garden.log, emit: false })
     const service = graph.getService("api")
 
+    const releaseName = getReleaseName(service.module)
     await deployHelmService({
       ctx,
       log: garden.log,
       module: service.module,
       service,
       force: false,
-      devMode: false,
-      hotReload: true, // <----
-      localMode: false,
-      runtimeContext: emptyRuntimeContext,
-    })
-
-    const releaseName = getReleaseName(service.module)
+      devMode: true, // <-----
+      localMode: false,
+      runtimeContext: emptyRuntimeContext,
+    })
+
     const status = await getReleaseStatus({
       ctx,
       module: service.module,
       service,
       releaseName,
       log: garden.log,
-      devMode: false,
-      hotReload: true, // <----
+      devMode: true, // <-----
       localMode: false,
     })
 
@@ -234,47 +221,6 @@
       moduleName: "api",
       projectName: garden.projectName,
       version: service.version,
-      hotReload: true, // <----
-    })
-  })
-
->>>>>>> a7722b58
-  it("should deploy a chart with devMode enabled", async () => {
-    graph = await garden.getConfigGraph({ log: garden.log, emit: false })
-    const service = graph.getService("api")
-
-    const releaseName = getReleaseName(service.module)
-    await deployHelmService({
-      ctx,
-      log: garden.log,
-      module: service.module,
-      service,
-      force: false,
-      devMode: true, // <-----
-
-      localMode: false,
-      runtimeContext: emptyRuntimeContext,
-    })
-
-    const status = await getReleaseStatus({
-      ctx,
-      module: service.module,
-      service,
-      releaseName,
-      log: garden.log,
-      devMode: true, // <-----
-<<<<<<< HEAD
-=======
-      hotReload: false,
-      localMode: false,
->>>>>>> a7722b58
-    })
-
-    expect(status.state).to.equal("ready")
-    expect(status.detail["values"][".garden"]).to.eql({
-      moduleName: "api",
-      projectName: garden.projectName,
-      version: service.version,
       devMode: true,
     })
   })
@@ -293,7 +239,6 @@
       service,
       force: false,
       devMode: false,
-
       localMode: false,
       runtimeContext: emptyRuntimeContext,
     })
@@ -306,11 +251,7 @@
       releaseName,
       log: garden.log,
       devMode: false,
-<<<<<<< HEAD
-=======
-      hotReload: false,
-      localMode: false,
->>>>>>> a7722b58
+      localMode: false,
     })
 
     expect(status.state).to.equal("ready")
@@ -342,7 +283,6 @@
       service,
       force: false,
       devMode: false,
-
       localMode: false,
       runtimeContext: emptyRuntimeContext,
     })
@@ -355,11 +295,7 @@
       releaseName,
       log: gardenWithCloudApi.log,
       devMode: false,
-<<<<<<< HEAD
-=======
-      hotReload: false,
-      localMode: false,
->>>>>>> a7722b58
+      localMode: false,
     })
 
     expect(releaseStatus.state).to.equal("ready")
@@ -408,11 +344,7 @@
       releaseName,
       log: gardenWithCloudApi.log,
       devMode: false,
-<<<<<<< HEAD
-=======
-      hotReload: false,
-      localMode: false,
->>>>>>> a7722b58
+      localMode: false,
     })
     expect(releaseStatusAfterScaleDown.state).to.equal("outdated")
   })
