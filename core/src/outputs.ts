--- conflicted
+++ resolved
@@ -90,11 +90,7 @@
           log,
           service,
           devModeServiceNames: [],
-<<<<<<< HEAD
-=======
-          hotReloadServiceNames: [],
           localModeServiceNames: [],
->>>>>>> 0f42478b
         })
     ),
     ...tasks.map(
@@ -107,11 +103,7 @@
           log,
           task,
           devModeServiceNames: [],
-<<<<<<< HEAD
-=======
-          hotReloadServiceNames: [],
           localModeServiceNames: [],
->>>>>>> 0f42478b
         })
     ),
   ]
