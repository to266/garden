--- conflicted
+++ resolved
@@ -16,13 +16,8 @@
 import { LogEntry, LogEntryMessage } from "./log-entry"
 import { JsonLogEntry } from "./writers/json-terminal-writer"
 import { highlightYaml, PickFromUnion, safeDumpYaml } from "../util/util"
-<<<<<<< HEAD
-import { printEmoji, getAllSections } from "./util"
-import { LoggerType, Logger, formatGardenErrorWithDetail } from "./logger"
-=======
-import { printEmoji, formatGardenErrorWithDetail, getAllSections, findSection } from "./util"
-import { LoggerType, Logger, logLevelMap, LogLevel } from "./logger"
->>>>>>> 6fae82fe
+import { printEmoji, getAllSections, findSection } from "./util"
+import { LoggerType, Logger, logLevelMap, LogLevel, formatGardenErrorWithDetail } from "./logger"
 
 type RenderFn = (entry: LogEntry) => string
 
