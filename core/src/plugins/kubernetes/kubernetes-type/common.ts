--- conflicted
+++ resolved
@@ -9,13 +9,8 @@
 import { resolve } from "path"
 import { readFile } from "fs-extra"
 import Bluebird from "bluebird"
-<<<<<<< HEAD
 import { flatten, keyBy, set } from "lodash"
-import { safeLoadAll } from "js-yaml"
-=======
-import { flatten, set } from "lodash"
 import { loadAll } from "js-yaml"
->>>>>>> 13e20e10
 
 import { KubernetesModule } from "./module-config"
 import { KubernetesResource } from "../types"
@@ -52,11 +47,7 @@
   action: Resolved<KubernetesDeployAction | KubernetesPodRunAction | KubernetesPodTestAction>
   defaultNamespace: string
 }): Promise<KubernetesResource[]> {
-<<<<<<< HEAD
-  const rawManifests = (await readManifests(ctx, action, log)) as KubernetesResource[]
-=======
   const rawManifests = (await readManifests(ctx, action, log, readFromSrcDir)) as KubernetesResource[]
->>>>>>> 13e20e10
 
   // remove *List objects
   const manifests = rawManifests.flatMap((manifest) => {
@@ -68,16 +59,11 @@
         // at least the first manifest has a kind: seems to be a valid List
         return manifest.items as KubernetesResource[]
       } else {
-<<<<<<< HEAD
-        throw new PluginError("Failed to read Kubernetes manifest: Encountered an invalid List manifest", {
-          manifest,
-=======
         throw new PluginError({
           message: "Failed to read Kubernetes manifest: Encountered an invalid List manifest",
           detail: {
             manifest,
           },
->>>>>>> 13e20e10
         })
       }
     }
