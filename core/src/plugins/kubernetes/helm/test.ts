--- conflicted
+++ resolved
@@ -32,11 +32,7 @@
     ctx: k8sCtx,
     module,
     devMode: false,
-<<<<<<< HEAD
-=======
-    hotReload: false,
     localMode: false,
->>>>>>> a7722b58
     log,
     version: test.version,
   })
